--- conflicted
+++ resolved
@@ -1,988 +1,3 @@
-<<<<<<< HEAD
-<!DOCTYPE html>
-
-<html lang="en">
-<head>
-	<meta charset="utf-8">
-	<title>Tone.js Class: DryWet</title>
-
-	<!--[if lt IE 9]>
-	<script src="//html5shiv.googlecode.com/svn/trunk/html5.js"></script>
-	<![endif]-->
-	<link type="text/css" rel="stylesheet" href="styles/sunlight.default.css">
-
-	
-	<link type="text/css" rel="stylesheet" href="styles/site.readable.css">
-	
-</head>
-
-<body>
-<div class="container-fluid">
-	<div class="navbar navbar-fixed-top navbar-inverse">
-		<div class="navbar-inner">
-			<a class="brand" href="index.html">Tone.js</a>
-			<ul class="nav">
-				
-				<li class="dropdown">
-					<a href="classes.list.html" class="dropdown-toggle" data-toggle="dropdown">Classes<b
-						class="caret"></b></a>
-
-					<ul class="dropdown-menu ">
-						
-						<li>
-							<a href="Tone.html">Tone</a>
-						</li>
-						
-						<li>
-							<a href="Tone.Add.html">Add</a>
-						</li>
-						
-						<li>
-							<a href="Tone.AutoPanner.html">AutoPanner</a>
-						</li>
-						
-						<li>
-							<a href="Tone.BitCrusher.html">BitCrusher</a>
-						</li>
-						
-						<li>
-							<a href="Tone.DryWet.html">DryWet</a>
-						</li>
-						
-						<li>
-							<a href="Tone.Envelope.html">Envelope</a>
-						</li>
-						
-						<li>
-							<a href="Tone.LFO.html">LFO</a>
-						</li>
-						
-						<li>
-							<a href="Tone.Merge.html">Merge</a>
-						</li>
-						
-						<li>
-							<a href="Tone.Meter.html">Meter</a>
-						</li>
-						
-						<li>
-							<a href="Tone.Microphone.html">Microphone</a>
-						</li>
-						
-						<li>
-							<a href="Tone.Multiply.html">Multiply</a>
-						</li>
-						
-						<li>
-							<a href="Tone.Noise.html">Noise</a>
-						</li>
-						
-						<li>
-							<a href="Tone.Oscillator.html">Oscillator</a>
-						</li>
-						
-						<li>
-							<a href="Tone.Player.html">Player</a>
-						</li>
-						
-						<li>
-							<a href="Tone.Recorder.html">Recorder</a>
-						</li>
-						
-						<li>
-							<a href="Tone.Scale.html">Scale</a>
-						</li>
-						
-						<li>
-							<a href="Tone.Signal.html">Signal</a>
-						</li>
-						
-						<li>
-							<a href="Tone.Source.html">Source</a>
-						</li>
-						
-						<li>
-							<a href="Tone.Split.html">Split</a>
-						</li>
-						
-						<li>
-							<a href="Tone.Transport.html">Transport</a>
-						</li>
-						
-
-					</ul>
-				</li>
-				
-				<li class="dropdown">
-					<a href="global.html" class="dropdown-toggle" data-toggle="dropdown">Global<b
-						class="caret"></b></a>
-
-					<ul class="dropdown-menu ">
-						
-						<li>
-							<a href="global.html#for the default output">for the default output</a>
-						</li>
-						
-						<li>
-							{GainNode}
-						</li>
-						
-
-					</ul>
-				</li>
-				
-			</ul>
-		</div>
-	</div>
-
-	<div class="row-fluid">
-
-		
-		<div class="span8">
-			
-				<div id="main">
-					
-
-
-	<h1 class="page-title">Class: DryWet</h1>
-<section>
-
-<header>
-    <h2>
-        <span class="ancestors"><a href="Tone.html">Tone</a>.</span>
-    
-    DryWet
-    </h2>
-    
-</header>
-
-<article>
-    <div class="container-overview">
-    
-
-    
-        
-<dt>
-    <h4 class="name" id="DryWet"><span class="type-signature"></span>new DryWet<span class="signature">(initialDry)</span><span class="type-signature"></span></h4>
-    
-    
-</dt>
-<dd>
-    
-    
-    <div class="description">
-        <p>DRY/WET KNOB</p>
-<p>equal power fading control values:
-    0 = 100% dry  -    0% wet
-    1 =   0% dry  -  100% wet</p>
-    </div>
-    
-
-    
-    
-    
-    
-    
-        <h5>Parameters:</h5>
-        
-
-<table class="params table table-striped">
-    <thead>
-	<tr>
-		
-		<th>Name</th>
-		
-
-		<th>Type</th>
-
-		
-
-		
-
-		<th class="last">Description</th>
-	</tr>
-	</thead>
-
-	<tbody>
-	
-
-        <tr>
-            
-                <td class="name"><code>initialDry</code></td>
-            
-
-            <td class="type">
-            
-                
-<span class="param-type">number</span>
-
-
-            
-            </td>
-
-            
-
-            
-
-            <td class="description last"></td>
-        </tr>
-
-	
-	</tbody>
-</table>
-
-    
-    
-    
-<dl class="details">
-    
-
-    
-
-    
-
-    
-
-    
-
-    
-
-    
-
-    
-
-    
-
-    
-    <dt class="tag-source">Source:</dt>
-    <dd class="tag-source"><ul class="dummy"><li>
-        <a href="Tone.js.html">Tone.js</a>, <a href="Tone.js.html#sunlight-1-line-906">line 906</a>
-    </li></ul></dd>
-    
-
-    
-
-    
-
-    
-</dl>
-
-    
-    
-
-    
-
-    
-    
-    
-    
-    
-    
-    
-</dd>
-
-    
-    </div>
-
-    
-
-    
-
-    
-
-    
-
-    
-
-    
-        <h3 class="subsection-title">Members</h3>
-
-        <dl>
-            
-<dt>
-    <h4 class="name" id="_invert"><span class="type-signature">&lt;private> </span>_invert<span class="type-signature"> :<a href="Tone.html">Tone</a></span></h4>
-    
-    
-</dt>
-<dd>
-    
-    <div class="description">
-        <p>invert the incoming signal</p>
-    </div>
-    
-    
-    
-        <h5>Type:</h5>
-        <ul>
-            <li>
-                
-<span class="param-type"><a href="Tone.html">Tone</a></span>
-
-
-            </li>
-        </ul>
-    
-
-    
-<dl class="details">
-    
-
-    
-
-    
-
-    
-
-    
-
-    
-
-    
-
-    
-
-    
-
-    
-    <dt class="tag-source">Source:</dt>
-    <dd class="tag-source"><ul class="dummy"><li>
-        <a href="Tone.js.html">Tone.js</a>, <a href="Tone.js.html#sunlight-1-line-935">line 935</a>
-    </li></ul></dd>
-    
-
-    
-
-    
-
-    
-</dl>
-
-    
-    
-</dd>
-
-        
-            
-<dt>
-    <h4 class="name" id="dry"><span class="type-signature"></span>dry<span class="type-signature"> :GainNode</span></h4>
-    
-    
-</dt>
-<dd>
-    
-    <div class="description">
-        <p>connect this input to the dry signal
- the dry signal is also the default input</p>
-    </div>
-    
-    
-    
-        <h5>Type:</h5>
-        <ul>
-            <li>
-                
-<span class="param-type">GainNode</span>
-
-
-            </li>
-        </ul>
-    
-
-    
-<dl class="details">
-    
-
-    
-
-    
-
-    
-
-    
-
-    
-
-    
-
-    
-
-    
-
-    
-    <dt class="tag-source">Source:</dt>
-    <dd class="tag-source"><ul class="dummy"><li>
-        <a href="Tone.js.html">Tone.js</a>, <a href="Tone.js.html#sunlight-1-line-915">line 915</a>
-    </li></ul></dd>
-    
-
-    
-
-    
-
-    
-</dl>
-
-    
-    
-</dd>
-
-        
-            
-<dt>
-    <h4 class="name" id="wet"><span class="type-signature"></span>wet<span class="type-signature"> :GainNode</span></h4>
-    
-    
-</dt>
-<dd>
-    
-    <div class="description">
-        <p>connect this input to the wet signal</p>
-    </div>
-    
-    
-    
-        <h5>Type:</h5>
-        <ul>
-            <li>
-                
-<span class="param-type">GainNode</span>
-
-
-            </li>
-        </ul>
-    
-
-    
-<dl class="details">
-    
-
-    
-
-    
-
-    
-
-    
-
-    
-
-    
-
-    
-
-    
-
-    
-    <dt class="tag-source">Source:</dt>
-    <dd class="tag-source"><ul class="dummy"><li>
-        <a href="Tone.js.html">Tone.js</a>, <a href="Tone.js.html#sunlight-1-line-922">line 922</a>
-    </li></ul></dd>
-    
-
-    
-
-    
-
-    
-</dl>
-
-    
-    
-</dd>
-
-        
-            
-<dt>
-    <h4 class="name" id="wetness"><span class="type-signature"></span>wetness<span class="type-signature"> :GainNode</span></h4>
-    
-    
-</dt>
-<dd>
-    
-    <div class="description">
-        <p>controls the amount of wet signal 
- which is mixed into the dry signal</p>
-    </div>
-    
-    
-    
-        <h5>Type:</h5>
-        <ul>
-            <li>
-                
-<span class="param-type">GainNode</span>
-
-
-            </li>
-        </ul>
-    
-
-    
-<dl class="details">
-    
-
-    
-
-    
-
-    
-
-    
-
-    
-
-    
-
-    
-
-    
-
-    
-    <dt class="tag-source">Source:</dt>
-    <dd class="tag-source"><ul class="dummy"><li>
-        <a href="Tone.js.html">Tone.js</a>, <a href="Tone.js.html#sunlight-1-line-929">line 929</a>
-    </li></ul></dd>
-    
-
-    
-
-    
-
-    
-</dl>
-
-    
-    
-</dd>
-
-        </dl>
-    
-
-    
-        <h3 class="subsection-title">Methods</h3>
-
-        <dl>
-            
-<dt>
-    <h4 class="name" id="dispose"><span class="type-signature"></span>dispose<span class="signature">()</span><span class="type-signature"></span></h4>
-    
-    
-</dt>
-<dd>
-    
-    
-    <div class="description">
-        <p>clean up</p>
-    </div>
-    
-
-    
-    
-    
-    
-    
-    
-    
-<dl class="details">
-    
-
-    
-
-    
-
-    
-
-    
-
-    
-
-    
-
-    
-
-    
-
-    
-    <dt class="tag-source">Source:</dt>
-    <dd class="tag-source"><ul class="dummy"><li>
-        <a href="Tone.js.html">Tone.js</a>, <a href="Tone.js.html#sunlight-1-line-975">line 975</a>
-    </li></ul></dd>
-    
-
-    
-
-    
-
-    
-</dl>
-
-    
-    
-
-    
-
-    
-    
-    
-    
-    
-    
-    
-</dd>
-
-        
-            
-<dt>
-    <h4 class="name" id="setDry"><span class="type-signature"></span>setDry<span class="signature">(val, rampTime)</span><span class="type-signature"></span></h4>
-    
-    
-</dt>
-<dd>
-    
-    
-    <div class="description">
-        <p>Set the dry value</p>
-    </div>
-    
-
-    
-    
-    
-    
-    
-        <h5>Parameters:</h5>
-        
-
-<table class="params table table-striped">
-    <thead>
-	<tr>
-		
-		<th>Name</th>
-		
-
-		<th>Type</th>
-
-		
-
-		
-
-		<th class="last">Description</th>
-	</tr>
-	</thead>
-
-	<tbody>
-	
-
-        <tr>
-            
-                <td class="name"><code>val</code></td>
-            
-
-            <td class="type">
-            
-                
-<span class="param-type">number</span>
-
-
-            
-            </td>
-
-            
-
-            
-
-            <td class="description last"></td>
-        </tr>
-
-	
-
-        <tr>
-            
-                <td class="name"><code>rampTime</code></td>
-            
-
-            <td class="type">
-            
-                
-<span class="param-type">Tone.Time</span>
-
-
-            
-            </td>
-
-            
-
-            
-
-            <td class="description last"></td>
-        </tr>
-
-	
-	</tbody>
-</table>
-
-    
-    
-    
-<dl class="details">
-    
-
-    
-
-    
-
-    
-
-    
-
-    
-
-    
-
-    
-
-    
-
-    
-    <dt class="tag-source">Source:</dt>
-    <dd class="tag-source"><ul class="dummy"><li>
-        <a href="Tone.js.html">Tone.js</a>, <a href="Tone.js.html#sunlight-1-line-957">line 957</a>
-    </li></ul></dd>
-    
-
-    
-
-    
-
-    
-</dl>
-
-    
-    
-
-    
-
-    
-    
-    
-    
-    
-    
-    
-</dd>
-
-        
-            
-<dt>
-    <h4 class="name" id="setWet"><span class="type-signature"></span>setWet<span class="signature">(val, rampTime)</span><span class="type-signature"></span></h4>
-    
-    
-</dt>
-<dd>
-    
-    
-    <div class="description">
-        <p>Set the wet value</p>
-    </div>
-    
-
-    
-    
-    
-    
-    
-        <h5>Parameters:</h5>
-        
-
-<table class="params table table-striped">
-    <thead>
-	<tr>
-		
-		<th>Name</th>
-		
-
-		<th>Type</th>
-
-		
-
-		
-
-		<th class="last">Description</th>
-	</tr>
-	</thead>
-
-	<tbody>
-	
-
-        <tr>
-            
-                <td class="name"><code>val</code></td>
-            
-
-            <td class="type">
-            
-                
-<span class="param-type">number</span>
-
-
-            
-            </td>
-
-            
-
-            
-
-            <td class="description last"></td>
-        </tr>
-
-	
-
-        <tr>
-            
-                <td class="name"><code>rampTime</code></td>
-            
-
-            <td class="type">
-            
-                
-<span class="param-type">Tone.Time</span>
-
-
-            
-            </td>
-
-            
-
-            
-
-            <td class="description last"></td>
-        </tr>
-
-	
-	</tbody>
-</table>
-
-    
-    
-    
-<dl class="details">
-    
-
-    
-
-    
-
-    
-
-    
-
-    
-
-    
-
-    
-
-    
-
-    
-    <dt class="tag-source">Source:</dt>
-    <dd class="tag-source"><ul class="dummy"><li>
-        <a href="Tone.js.html">Tone.js</a>, <a href="Tone.js.html#sunlight-1-line-968">line 968</a>
-    </li></ul></dd>
-    
-
-    
-
-    
-
-    
-</dl>
-
-    
-    
-
-    
-
-    
-    
-    
-    
-    
-    
-    
-</dd>
-
-        </dl>
-    
-
-    
-
-    
-</article>
-
-</section>
-
-
-
-
-				</div>
-
-				<div class="clearfix"></div>
-				<footer>
-					
-					
-		<span class="copyright">
-		Tone No Tone Copyright © 2014.
-		</span>
-					<br />
-					
-		<span class="jsdoc-message">
-		Documentation generated by <a href="https://github.com/jsdoc3/jsdoc">JSDoc 3.2.2</a>
-		on Sat Jun 21 2014 21:53:22 GMT-0400 (EDT) using the <a href="https://github.com/terryweiss/docstrap">DocStrap template</a>.
-		</span>
-				</footer>
-			</div>
-
-			
-			<div class="span3">
-				<div id="toc"></div>
-			</div>
-			
-			<br clear="both">
-		</div>
-
-	</div>
-	<script src="scripts/sunlight.js"></script>
-	<script src="scripts/sunlight.javascript.js"></script>
-	<script src="scripts/sunlight-plugin.doclinks.js"></script>
-	<script src="scripts/sunlight-plugin.linenumbers.js"></script>
-	<script src="scripts/sunlight-plugin.menu.js"></script>
-	<script src="scripts/jquery.min.js"></script>
-	<script src="scripts/jquery.scrollTo.js"></script>
-	<script src="scripts/jquery.localScroll.js"></script>
-	<script src="scripts/bootstrap-dropdown.js"></script>
-	<script src="scripts/toc.js"></script>
-
-
-	<script>  Sunlight.highlightAll({lineNumbers:true,  showMenu: true, enableDoclinks :true}); </script>
-
-	<script>
-		$( function () {
-			$( "#toc" ).toc( {
-				selectors   : "h1,h2,h3,h4",
-				showAndHide : false,
-				scrollTo    : 60
-			} );
-			$( "#toc>ul" ).addClass( "nav nav-pills nav-stacked" );
-			$( "#main span[id^='toc']" ).addClass( "toc-shim" );
-
-		} );
-	</script>
-
-	
-
-</body>
-=======
 <!DOCTYPE html>
 <html lang="en">
 <head>
@@ -1841,5 +856,4 @@
 <script> prettyPrint(); </script>
 <script src="scripts/linenumber.js"> </script>
 </body>
->>>>>>> a0bdadc9
 </html>