--- conflicted
+++ resolved
@@ -30,14 +30,6 @@
 		 */
 		this._buffer = null;
 
-<<<<<<< HEAD
-		/**
-		 *  set a callback function to invoke when the sample is over
-		 *
-		 *  @type {function}
-		 */
-		this.onended = options.onended;
-
 		/**
 		 *  the playback rate for pitching the noise
 		 *  @private
@@ -45,10 +37,7 @@
 		 */
 		this._playbackRate = 1;
 
-		this.setType(options.type);
-=======
 		this.type = options.type;
->>>>>>> c9865708
 	};
 
 	Tone.extend(Tone.Noise, Tone.Source);
@@ -62,40 +51,6 @@
 	 */
 	Tone.Noise.defaults = {
 		"type" : "white",
-<<<<<<< HEAD
-		"onended" : function(){}
-	};
-
-	/**
-	 *  set the noise type
-	 *
-	 *  @param {string} type the noise type (white|pink|brown)
-	 *  @param {Tone.Time} time (optional) time that the set will occur
-	 */
-	Tone.Noise.prototype.setType = function(type, time){
-		switch (type){
-			case "white" :
-				this._buffer = _whiteNoise;
-				break;
-			case "pink" :
-				this._buffer = _pinkNoise;
-				break;
-			case "brown" :
-				this._buffer = _brownNoise;
-				break;
-			default :
-				this._buffer = _whiteNoise;
-		}
-		//if it's playing, stop and restart it
-		if (this.state === Tone.Source.State.STARTED){
-			time = this.toSeconds(time);
-			//remove the listener
-			this._source.onended = undefined;
-			this._stop(time);
-			this._start(time);
-		}
-=======
->>>>>>> c9865708
 	};
 
 	/**
@@ -141,43 +96,29 @@
 				}
 			}
 		}
-<<<<<<< HEAD
-	};
-
-	/**
-	 *  set the rate at which the noise buffer plays
-	 *
-	 *  @param {number} rate
-	 *  @param {Tone.Time=} rampTime the amount of time it takes to
-	 *                               reach the rate
-	 */
-	Tone.Noise.prototype.setPlaybackRate = function(rate, rampTime){
-		this._playbackRate = rate;
-		if (this._source) {
-			this._source.playbackRate.exponentialRampToValueAtTime(rate, this.toSeconds(rampTime));
-		}
-	};
-
-	/**
-	 * @return {number} the current playback rate
-	 */
-	Tone.Noise.prototype.getPlaybackRate = function(){
-		return this._playbackRate;
-	};
-
-	/**
-	 *  set the parameters at once
-	 *  @param {Object} params
-	 */
-	Tone.Noise.prototype.set = function(params){
-		if (!this.isUndef(params.playbackRate)) this.setPlaybackRate(params.playbackRate);
-		if (!this.isUndef(params.type)) this.setType(params.type);
-		if (!this.isUndef(params.onended)) this.onended = params.onended;
-		Tone.Source.prototype.set.call(this, params);
-	};
-=======
 	});
->>>>>>> c9865708
+
+	/**
+	 * The playback speed. 1 is normal speed.
+	 * Note that this is not a Tone.Signal because of a bug in Blink.
+	 * Please star this issue if this an important thing to you:
+	 * https://code.google.com/p/chromium/issues/detail?id=311284
+	 *
+	 * @memberOf Tone.Noise#
+	 * @type {number}
+	 * @name playbackRate
+	 */
+	Object.defineProperty(Tone.Player.prototype, "playbackRate", {
+		get : function(){
+			return this._playbackRate;
+		},
+		set : function(rate){
+			this._playbackRate = rate;
+			if (this._source) {
+				this._source.playbackRate.value = rate;
+			}
+		}
+	});
 
 	/**
 	 *  internal start method
@@ -196,48 +137,14 @@
 	};
 
 	/**
-<<<<<<< HEAD
-	 *  start the noise at a specific time
-	 *
-	 *  @param {Tone.Time} time
-	 */
-	Tone.Noise.prototype.start = function(time){
-		if (this.state === Tone.Source.State.STOPPED){
-			this.state = Tone.Source.State.STARTED;
-			//make the source
-			this._start(time);
-		}
-	};
-
-	/**
-=======
->>>>>>> c9865708
 	 *  internal stop method
 	 *
 	 *  @param {Tone.Time} time
 	 *  @private
 	 */
 	Tone.Noise.prototype._stop = function(time){
-<<<<<<< HEAD
-		this._source.stop(this.toSeconds(time));
-	};
-
-
-	/**
-	 *  stop the noise at a specific time
-	 *
-	 *  @param {Tone.Time} timetest
-	 */
-	Tone.Noise.prototype.stop = function(time){
-		if (this.state === Tone.Source.State.STARTED) {
-			if (this._buffer && this._source){
-				this.state = Tone.Source.State.STOPPED;
-				this._stop(time);
-			}
-=======
 		if (this._source){
 			this._source.stop(this.toSeconds(time));
->>>>>>> c9865708
 		}
 	};
 
